"""Code for entanglement swapping.

This module defines code for entanglement swapping.
Success is pre-determined based on network parameters.
The entanglement swapping protocol is an asymmetric protocol:

* The EntanglementSwappingA instance initiates the protocol and performs the swapping operation.
* The EntanglementSwappingB instance waits for the swapping result from EntanglementSwappingA.

The swapping results decides the following operations of EntanglementSwappingB.
Also defined in this module is the message type used by these protocols.
"""

from enum import Enum, auto
from typing import TYPE_CHECKING, List
from functools import lru_cache

if TYPE_CHECKING:
    from ..components.memory import Memory
    from ..topology.node import Node

from ..message import Message
from .entanglement_protocol import EntanglementProtocol
from ..utils import log
from ..components.circuit import Circuit


class SwappingMsgType(Enum):
    """Defines possible message types for entanglement generation."""

    SWAP_RES = auto()


class EntanglementSwappingMessage(Message):
    """Message used by entanglement swapping protocols.

    This message contains all information passed between swapping protocol instances.

    Attributes:
        msg_type (SwappingMsgType): defines the message type.
        receiver (str): name of destination protocol instance.
        fidelity (float): fidelity of the newly swapped memory pair.
        remote_node (str): name of the distant node holding the entangled memory of the new pair.
        remote_memo (int): index of the entangled memory on the remote node.
        expire_time (int): expiration time of the new memory pair.
    """

    def __init__(self, msg_type: SwappingMsgType, receiver: str, **kwargs):
        Message.__init__(self, msg_type, receiver)
        if self.msg_type is SwappingMsgType.SWAP_RES:
            self.fidelity = kwargs.get("fidelity")
            self.remote_node = kwargs.get("remote_node")
            self.remote_memo = kwargs.get("remote_memo")
            self.expire_time = kwargs.get("expire_time")
            self.meas_res = kwargs.get("meas_res")
        else:
            raise Exception("Entanglement swapping protocol create unkown type of message: %s" % str(msg_type))

    def __str__(self):
        if self.msg_type == SwappingMsgType.SWAP_RES:
<<<<<<< HEAD
            return "EntanglementSwappingMessage: msg_type: %s; fidelity: %.2f; remote_node: %s; remote_memo: %s; " % (
                self.msg_type, self.fidelity, self.remote_node, self.remote_memo)
=======
            return "EntanglementSwappingMessage: msg_type: %s; " \
                   "fidelity: %.2f; remote_node: %s; remote_memo: %s; " \
                   % (self.msg_type, self.fidelity,
                      self.remote_node, self.remote_memo)
>>>>>>> 8b1c7b23


class EntanglementSwappingA(EntanglementProtocol):
    """Entanglement swapping protocol for middle router.

    The entanglement swapping protocol is an asymmetric protocol.
    EntanglementSwappingA should be instantiated on the middle node,
    where it measures a memory from each pair to be swapped.
    Results of measurement and swapping are sent to the end routers.

    Variables:
        EntanglementSwappingA.circuit (Circuit): circuit that does swapping operations.

    Attributes:
        own (Node): node that protocol instance is attached to.
        name (str): label for protocol instance.
        left_memo (Memory): a memory from one pair to be swapped.
        right_memo (Memory): a memory from the other pair to be swapped.
        left_node (str): name of node that contains memory entangling with left_memo.
        left_remote_memo (str): name of memory that entangles with left_memo.
        right_node (str): name of node that contains memory entangling with right_memo.
        right_remote_memo (str): name of memory that entangles with right_memo.
        success_prob (float): probability of a successful swapping operation.
<<<<<<< HEAD
        degradation (float): degradation factor of memory fidelity after swapping.
=======
        degradation (float): degradation factor of memory fidelity after the swapping operation.
>>>>>>> 8b1c7b23
        is_success (bool): flag to show the result of swapping
        left_protocol_name (str): name of left protocol.
        right_protocol_name (str): name of right protocol.
    """

    circuit = Circuit(2)
    circuit.cx(0, 1)
    circuit.h(0)
    circuit.measure(0)
    circuit.measure(1)

    def __init__(self, own: "Node", name: str, left_memo: "Memory", right_memo: "Memory", success_prob=1,
                 degradation=0.95):
        """Constructor for entanglement swapping A protocol.

        Args:
            own (Node): node that protocol instance is attached to.
            name (str): label for swapping protocol instance.
            left_memo (Memory): memory entangled with a memory on one distant node.
            right_memo (Memory): memory entangled with a memory on the other distant node.
            success_prob (float): probability of a successful swapping operation (default 1).
            degradation (float): degradation factor of memory fidelity after swapping (default 0.95).
        """

        assert left_memo != right_memo
        EntanglementProtocol.__init__(self, own, name)
        self.memories = [left_memo, right_memo]
        self.left_memo = left_memo
        self.right_memo = right_memo
        self.left_node = left_memo.entangled_memory['node_id']
        self.left_remote_memo = left_memo.entangled_memory['memo_id']
        self.right_node = right_memo.entangled_memory['node_id']
        self.right_remote_memo = right_memo.entangled_memory['memo_id']
        self.success_prob = success_prob
        self.degradation = degradation
        self.is_success = False
        self.left_protocol_name = None
        self.right_protocol_name = None

    def is_ready(self) -> bool:
<<<<<<< HEAD
        return self.left_protocol_name is not None and self.right_protocol_name is not None

    def set_others(self, protocol: str, node: str, memories: List[str]) -> None:
        """Method to set one other entanglement protocol instance.
=======
        return self.left_protocol_name is not None \
               and self.right_protocol_name is not None

    def set_others(self, protocol: str, node: str,
                   memories: List[str]) -> None:
        """Method to set other entanglement protocol instance.
>>>>>>> 8b1c7b23

        Args:
            protocol (str): other protocol name.
            node (str): other node name.
            memories (List[str]): the list of memories name used on other node.
        """

        if node == self.left_memo.entangled_memory["node_id"]:
            self.left_protocol_name = protocol
        elif node == self.right_memo.entangled_memory["node_id"]:
            self.right_protocol_name = protocol
        else:
<<<<<<< HEAD
            raise Exception("Cannot pair protocol %s with %s" % (self.name, protocol))
=======
            raise Exception("Cannot pair protocol %s with %s" % (self.name,
                                                                 protocol))
>>>>>>> 8b1c7b23

    def start(self) -> None:
        """Method to start entanglement swapping protocol.

        Will run circuit and send measurement results to other protocols.

        Side Effects:
            Will call `update_resource_manager` method.
            Will send messages to other protocols.
        """

        log.logger.info(f"{self.own.name} middle protocol start with ends "
                        f"{self.left_protocol_name}, "
                        f"{self.right_protocol_name}")

        assert self.left_memo.fidelity > 0 and self.right_memo.fidelity > 0
        assert self.left_memo.entangled_memory["node_id"] == self.left_node
        assert self.right_memo.entangled_memory["node_id"] == self.right_node

<<<<<<< HEAD
        if self.own.get_generator().random() < self.success_probability():
            fidelity = self.updated_fidelity(self.left_memo.fidelity, self.right_memo.fidelity)
=======
        if random() < self.success_probability():
            fidelity = self.updated_fidelity(self.left_memo.fidelity,
                                             self.right_memo.fidelity)
>>>>>>> 8b1c7b23
            self.is_success = True

            expire_time = min(self.left_memo.get_expire_time(),
                              self.right_memo.get_expire_time())

            meas_samp = self.own.get_generator().random()
            meas_res = self.own.timeline.quantum_manager.run_circuit(
                self.circuit, [self.left_memo.qstate_key,
                               self.right_memo.qstate_key], meas_samp)
            meas_res = [meas_res[self.left_memo.qstate_key], meas_res[self.right_memo.qstate_key]]

            msg_l = EntanglementSwappingMessage(SwappingMsgType.SWAP_RES,
                                                self.left_protocol_name,
                                                fidelity=fidelity,
                                                remote_node=
                                                self.right_memo.entangled_memory[
                                                    "node_id"],
                                                remote_memo=
                                                self.right_memo.entangled_memory[
                                                    "memo_id"],
                                                expire_time=expire_time,
                                                meas_res=[])
<<<<<<< HEAD
            msg_r = EntanglementSwappingMessage(SwappingMsgType.SWAP_RES, self.right_protocol_name,
=======
            msg_r = EntanglementSwappingMessage(SwappingMsgType.SWAP_RES,
                                                self.right_protocol_name,
>>>>>>> 8b1c7b23
                                                fidelity=fidelity,
                                                remote_node=
                                                self.left_memo.entangled_memory[
                                                    "node_id"],
                                                remote_memo=
                                                self.left_memo.entangled_memory[
                                                    "memo_id"],
                                                expire_time=expire_time,
                                                meas_res=meas_res)
        else:
<<<<<<< HEAD
            msg_l = EntanglementSwappingMessage(SwappingMsgType.SWAP_RES, self.left_protocol_name, fidelity=0)
            msg_r = EntanglementSwappingMessage(SwappingMsgType.SWAP_RES, self.right_protocol_name, fidelity=0)
=======
            msg_l = EntanglementSwappingMessage(SwappingMsgType.SWAP_RES,
                                                self.left_protocol_name,
                                                fidelity=0)
            msg_r = EntanglementSwappingMessage(SwappingMsgType.SWAP_RES,
                                                self.right_protocol_name,
                                                fidelity=0)
>>>>>>> 8b1c7b23

        self.own.send_message(self.left_node, msg_l)
        self.own.send_message(self.right_node, msg_r)

        self.update_resource_manager(self.left_memo, "RAW")
        self.update_resource_manager(self.right_memo, "RAW")

    def success_probability(self) -> float:
        """A simple model for BSM success probability."""

        return self.success_prob

    @lru_cache(maxsize=128)
    def updated_fidelity(self, f1: float, f2: float) -> float:
        """A simple model updating fidelity of entanglement.

        Args:
            f1 (float): fidelity 1.
            f2 (float): fidelity 2.

        Returns:
            float: fidelity of swapped entanglement.
        """

        return f1 * f2 * self.degradation

    def received_message(self, src: str, msg: "Message") -> None:
        """Method to receive messages (should not be used on A protocol)."""

        raise Exception("EntanglementSwappingA protocol '{}' should not receive messages.".format(self.name))

    def memory_expire(self, memory: "Memory") -> None:
        """Method to receive memory expiration events.

        Releases held memories on current node.
        Memories at the remote node are released as well.

        Args:
            memory (Memory): memory that expired.

        Side Effects:
            Will invoke `update` method of attached resource manager.
            Will invoke `release_remote_protocol` or `release_remote_memory` method of resource manager.
        """

        assert self.is_ready() is False
        if self.left_protocol_name:
            self.release_remote_protocol(self.left_node)
        else:
            self.release_remote_memory(self.left_node, self.left_remote_memo)
        if self.right_protocol_name:
            self.release_remote_protocol(self.right_node)
        else:
            self.release_remote_memory(self.right_node, self.right_remote_memo)

        for memo in self.memories:
            if memo == memory:
                self.update_resource_manager(memo, "RAW")
            else:
                self.update_resource_manager(memo, "ENTANGLED")

    def release_remote_protocol(self, remote_node: str):
        self.own.resource_manager.release_remote_protocol(remote_node, self)

    def release_remote_memory(self, remote_node: str, remote_memo: str):
<<<<<<< HEAD
        self.own.resource_manager.release_remote_memory(remote_node, remote_memo)
=======
        self.own.resource_manager.release_remote_memory(remote_node,
                                                        remote_memo)
>>>>>>> 8b1c7b23


class EntanglementSwappingB(EntanglementProtocol):
    """Entanglement swapping protocol for middle router.

    The entanglement swapping protocol is an asymmetric protocol.
    EntanglementSwappingB should be instantiated on the end nodes, where it waits for swapping results from the middle node.

    Variables:
        EntanglementSwappingB.x_cir (Circuit): circuit that corrects state with an x gate.
        EntanglementSwappingB.z_cir (Circuit): circuit that corrects state with z gate.
        EntanglementSwappingB.x_z_cir (Circuit): circuit that corrects state with an x and z gate.

    Attributes:
        own (QuantumRouter): node that protocol instance is attached to.
        name (str): name of protocol instance.
        memory (Memory): memory to swap.
        remote_protocol_name (str): name of another protocol to communicate with for swapping.
        remote_node_name (str): name of node hosting the other protocol.
    """

    x_cir = Circuit(1)
    x_cir.x(0)

    z_cir = Circuit(1)
    z_cir.z(0)

    x_z_cir = Circuit(1)
    x_z_cir.x(0)
    x_z_cir.z(0)

    def __init__(self, own: "Node", name: str, hold_memo: "Memory"):
        """Constructor for entanglement swapping B protocol.

        Args:
            own (Node): node protocol instance is attached to.
            name (str): name of protocol instance.
            hold_memo (Memory): memory entangled with a memory on middle node.
        """

        EntanglementProtocol.__init__(self, own, name)

        self.memories = [hold_memo]
        self.memory = hold_memo
        self.remote_protocol_name = None
        self.remote_node_name = None

    def is_ready(self) -> bool:
        return self.remote_protocol_name is not None

<<<<<<< HEAD
    def set_others(self, protocol: str, node: str, memories: List[str]) -> None:
=======
    def set_others(self, protocol: str, node: str,
                   memories: List[str]) -> None:
>>>>>>> 8b1c7b23
        """Method to set other entanglement protocol instance.

        Args:
            protocol (str): other protocol name.
            node (str): other node name.
<<<<<<< HEAD
            memories (List[str]): the list of memory names used on other node.
=======
            memories (List[str]): the list of memories name used on other node.
>>>>>>> 8b1c7b23
        """
        self.remote_node_name = node
        self.remote_protocol_name = protocol

<<<<<<< HEAD
    def received_message(self, src: str, msg: "EntanglementSwappingMessage") -> None:
=======
    def received_message(self, src: str,
                         msg: "EntanglementSwappingMessage") -> None:
>>>>>>> 8b1c7b23
        """Method to receive messages from EntanglementSwappingA.

        Args:
            src (str): name of node sending message.
            msg (EntanglementSwappingMesssage): message sent.

        Side Effects:
            Will invoke `update_resource_manager` method.
        """

        log.logger.debug(
            self.own.name + " protocol received_message from node {}, fidelity={}".format(src, msg.fidelity))

        assert src == self.remote_node_name

        if msg.fidelity > 0 and self.own.timeline.now() < msg.expire_time:
            if msg.meas_res == [1, 0]:
                self.own.timeline.quantum_manager.run_circuit(self.z_cir, [self.memory.qstate_key])
            elif msg.meas_res == [0, 1]:
                self.own.timeline.quantum_manager.run_circuit(self.x_cir, [self.memory.qstate_key])
            elif msg.meas_res == [1, 1]:
                self.own.timeline.quantum_manager.run_circuit(self.x_z_cir, [self.memory.qstate_key])

            self.memory.fidelity = msg.fidelity
            self.memory.entangled_memory["node_id"] = msg.remote_node
            self.memory.entangled_memory["memo_id"] = msg.remote_memo
            self.memory.update_expire_time(msg.expire_time)
            self.update_resource_manager(self.memory, "ENTANGLED")
        else:
            self.update_resource_manager(self.memory, "RAW")

    def start(self) -> None:
<<<<<<< HEAD
        log.logger.info(f"{self.own.name} end protocol start with partner {self.remote_node_name}")
=======
        log.logger.info(f"{self.own.name} end protocol start with partner "
                        f"{self.remote_node_name}")
>>>>>>> 8b1c7b23

    def memory_expire(self, memory: "Memory") -> None:
        """Method to deal with expired memories.

        Args:
            memory (Memory): memory that expired.

        Side Effects:
            Will update memory in attached resource manager.
        """

        self.update_resource_manager(self.memory, "RAW")

    def release(self) -> None:
        self.update_resource_manager(self.memory, "ENTANGLED")<|MERGE_RESOLUTION|>--- conflicted
+++ resolved
@@ -58,23 +58,15 @@
 
     def __str__(self):
         if self.msg_type == SwappingMsgType.SWAP_RES:
-<<<<<<< HEAD
             return "EntanglementSwappingMessage: msg_type: %s; fidelity: %.2f; remote_node: %s; remote_memo: %s; " % (
                 self.msg_type, self.fidelity, self.remote_node, self.remote_memo)
-=======
-            return "EntanglementSwappingMessage: msg_type: %s; " \
-                   "fidelity: %.2f; remote_node: %s; remote_memo: %s; " \
-                   % (self.msg_type, self.fidelity,
-                      self.remote_node, self.remote_memo)
->>>>>>> 8b1c7b23
 
 
 class EntanglementSwappingA(EntanglementProtocol):
     """Entanglement swapping protocol for middle router.
 
     The entanglement swapping protocol is an asymmetric protocol.
-    EntanglementSwappingA should be instantiated on the middle node,
-    where it measures a memory from each pair to be swapped.
+    EntanglementSwappingA should be instantiated on the middle node, where it measures a memory from each pair to be swapped.
     Results of measurement and swapping are sent to the end routers.
 
     Variables:
@@ -90,11 +82,7 @@
         right_node (str): name of node that contains memory entangling with right_memo.
         right_remote_memo (str): name of memory that entangles with right_memo.
         success_prob (float): probability of a successful swapping operation.
-<<<<<<< HEAD
         degradation (float): degradation factor of memory fidelity after swapping.
-=======
-        degradation (float): degradation factor of memory fidelity after the swapping operation.
->>>>>>> 8b1c7b23
         is_success (bool): flag to show the result of swapping
         left_protocol_name (str): name of left protocol.
         right_protocol_name (str): name of right protocol.
@@ -135,19 +123,11 @@
         self.right_protocol_name = None
 
     def is_ready(self) -> bool:
-<<<<<<< HEAD
-        return self.left_protocol_name is not None and self.right_protocol_name is not None
-
-    def set_others(self, protocol: str, node: str, memories: List[str]) -> None:
-        """Method to set one other entanglement protocol instance.
-=======
         return self.left_protocol_name is not None \
                and self.right_protocol_name is not None
 
-    def set_others(self, protocol: str, node: str,
-                   memories: List[str]) -> None:
+    def set_others(self, protocol: str, node: str, memories: List[str]) -> None:
         """Method to set other entanglement protocol instance.
->>>>>>> 8b1c7b23
 
         Args:
             protocol (str): other protocol name.
@@ -160,12 +140,7 @@
         elif node == self.right_memo.entangled_memory["node_id"]:
             self.right_protocol_name = protocol
         else:
-<<<<<<< HEAD
             raise Exception("Cannot pair protocol %s with %s" % (self.name, protocol))
-=======
-            raise Exception("Cannot pair protocol %s with %s" % (self.name,
-                                                                 protocol))
->>>>>>> 8b1c7b23
 
     def start(self) -> None:
         """Method to start entanglement swapping protocol.
@@ -185,18 +160,11 @@
         assert self.left_memo.entangled_memory["node_id"] == self.left_node
         assert self.right_memo.entangled_memory["node_id"] == self.right_node
 
-<<<<<<< HEAD
         if self.own.get_generator().random() < self.success_probability():
             fidelity = self.updated_fidelity(self.left_memo.fidelity, self.right_memo.fidelity)
-=======
-        if random() < self.success_probability():
-            fidelity = self.updated_fidelity(self.left_memo.fidelity,
-                                             self.right_memo.fidelity)
->>>>>>> 8b1c7b23
             self.is_success = True
 
-            expire_time = min(self.left_memo.get_expire_time(),
-                              self.right_memo.get_expire_time())
+            expire_time = min(self.left_memo.get_expire_time(), self.right_memo.get_expire_time())
 
             meas_samp = self.own.get_generator().random()
             meas_res = self.own.timeline.quantum_manager.run_circuit(
@@ -207,41 +175,24 @@
             msg_l = EntanglementSwappingMessage(SwappingMsgType.SWAP_RES,
                                                 self.left_protocol_name,
                                                 fidelity=fidelity,
-                                                remote_node=
-                                                self.right_memo.entangled_memory[
-                                                    "node_id"],
-                                                remote_memo=
-                                                self.right_memo.entangled_memory[
-                                                    "memo_id"],
+                                                remote_node=self.right_memo.entangled_memory["node_id"],
+                                                remote_memo=self.right_memo.entangled_memory["memo_id"],
                                                 expire_time=expire_time,
                                                 meas_res=[])
-<<<<<<< HEAD
-            msg_r = EntanglementSwappingMessage(SwappingMsgType.SWAP_RES, self.right_protocol_name,
-=======
             msg_r = EntanglementSwappingMessage(SwappingMsgType.SWAP_RES,
                                                 self.right_protocol_name,
->>>>>>> 8b1c7b23
                                                 fidelity=fidelity,
-                                                remote_node=
-                                                self.left_memo.entangled_memory[
-                                                    "node_id"],
-                                                remote_memo=
-                                                self.left_memo.entangled_memory[
-                                                    "memo_id"],
+                                                remote_node=self.left_memo.entangled_memory["node_id"],
+                                                remote_memo=self.left_memo.entangled_memory["memo_id"],
                                                 expire_time=expire_time,
                                                 meas_res=meas_res)
         else:
-<<<<<<< HEAD
-            msg_l = EntanglementSwappingMessage(SwappingMsgType.SWAP_RES, self.left_protocol_name, fidelity=0)
-            msg_r = EntanglementSwappingMessage(SwappingMsgType.SWAP_RES, self.right_protocol_name, fidelity=0)
-=======
             msg_l = EntanglementSwappingMessage(SwappingMsgType.SWAP_RES,
                                                 self.left_protocol_name,
                                                 fidelity=0)
             msg_r = EntanglementSwappingMessage(SwappingMsgType.SWAP_RES,
                                                 self.right_protocol_name,
                                                 fidelity=0)
->>>>>>> 8b1c7b23
 
         self.own.send_message(self.left_node, msg_l)
         self.own.send_message(self.right_node, msg_r)
@@ -307,12 +258,7 @@
         self.own.resource_manager.release_remote_protocol(remote_node, self)
 
     def release_remote_memory(self, remote_node: str, remote_memo: str):
-<<<<<<< HEAD
         self.own.resource_manager.release_remote_memory(remote_node, remote_memo)
-=======
-        self.own.resource_manager.release_remote_memory(remote_node,
-                                                        remote_memo)
->>>>>>> 8b1c7b23
 
 
 class EntanglementSwappingB(EntanglementProtocol):
@@ -363,32 +309,18 @@
     def is_ready(self) -> bool:
         return self.remote_protocol_name is not None
 
-<<<<<<< HEAD
     def set_others(self, protocol: str, node: str, memories: List[str]) -> None:
-=======
-    def set_others(self, protocol: str, node: str,
-                   memories: List[str]) -> None:
->>>>>>> 8b1c7b23
         """Method to set other entanglement protocol instance.
 
         Args:
             protocol (str): other protocol name.
             node (str): other node name.
-<<<<<<< HEAD
             memories (List[str]): the list of memory names used on other node.
-=======
-            memories (List[str]): the list of memories name used on other node.
->>>>>>> 8b1c7b23
         """
         self.remote_node_name = node
         self.remote_protocol_name = protocol
 
-<<<<<<< HEAD
     def received_message(self, src: str, msg: "EntanglementSwappingMessage") -> None:
-=======
-    def received_message(self, src: str,
-                         msg: "EntanglementSwappingMessage") -> None:
->>>>>>> 8b1c7b23
         """Method to receive messages from EntanglementSwappingA.
 
         Args:
@@ -421,12 +353,7 @@
             self.update_resource_manager(self.memory, "RAW")
 
     def start(self) -> None:
-<<<<<<< HEAD
         log.logger.info(f"{self.own.name} end protocol start with partner {self.remote_node_name}")
-=======
-        log.logger.info(f"{self.own.name} end protocol start with partner "
-                        f"{self.remote_node_name}")
->>>>>>> 8b1c7b23
 
     def memory_expire(self, memory: "Memory") -> None:
         """Method to deal with expired memories.
