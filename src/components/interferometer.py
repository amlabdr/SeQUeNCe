--- conflicted
+++ resolved
@@ -5,19 +5,13 @@
 """
 
 from math import sqrt
-<<<<<<< HEAD
 from numpy import multiply
-=======
->>>>>>> 8b1c7b23
 from typing import TYPE_CHECKING
 
 if TYPE_CHECKING:
     from ..kernel.timeline import Timeline
     from ..components.photon import Photon
-<<<<<<< HEAD
-=======
     from ..components.detector import Detector
->>>>>>> 8b1c7b23
 
 from ..kernel.process import Process
 from ..kernel.entity import Entity
@@ -67,15 +61,12 @@
         Side Effects:
             May call get method of one attached receiver from the receivers attribute.
         """
-<<<<<<< HEAD
 
         assert photon.encoding_type["name"] == "time_bin", \
             "Invalid photon encoding {} received by interferometer".format(photon.encoding_type["name"])
         if photon.use_qm:
             raise NotImplementedError("Interferometer usage not configured for quantum manager.")
 
-=======
->>>>>>> 8b1c7b23
         detector_num = self.get_generator().choice([0, 1])
         quantum_state = photon.quantum_state
         time = 0
