__all__ = ['app', 'components', 'entanglement_management', 'kernel', 'network_management', 'qkd', 'resource_management',
<<<<<<< HEAD
           'topology', 'utils']
=======
           'topology', 'utils', 'message', 'protocol']
>>>>>>> 9c4dd2a1

__version__ = '0.2.2'

def __dir__():
<<<<<<< HEAD
    return 'app', 'components', 'entanglement_management', 'kernel', 'network_management', 'qkd', \
           'resource_management', 'topology', 'utils'
=======
    return sorted(__all__)
>>>>>>> 9c4dd2a1
<|MERGE_RESOLUTION|>--- conflicted
+++ resolved
@@ -1,16 +1,7 @@
 __all__ = ['app', 'components', 'entanglement_management', 'kernel', 'network_management', 'qkd', 'resource_management',
-<<<<<<< HEAD
-           'topology', 'utils']
-=======
            'topology', 'utils', 'message', 'protocol']
->>>>>>> 9c4dd2a1
 
 __version__ = '0.2.2'
 
 def __dir__():
-<<<<<<< HEAD
-    return 'app', 'components', 'entanglement_management', 'kernel', 'network_management', 'qkd', \
-           'resource_management', 'topology', 'utils'
-=======
-    return sorted(__all__)
->>>>>>> 9c4dd2a1
+    return sorted(__all__)