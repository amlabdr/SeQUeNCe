--- conflicted
+++ resolved
@@ -464,9 +464,6 @@
     seed(1)
 
     # three_node_test()
-<<<<<<< HEAD
-    linear_topo(3, 1e15)
-=======
     # linear_topo([2e3,2e3], 1e13)
 
     num = int(sys.argv[1])
@@ -474,4 +471,3 @@
     
     experiment(num, param)
 
->>>>>>> 35f5b74c
