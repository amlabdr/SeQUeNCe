--- conflicted
+++ resolved
@@ -8,7 +8,7 @@
 
 from abc import ABC, abstractmethod
 from typing import TYPE_CHECKING, Any, Dict, List
-from numpy import eye, kron, exp, sqrt, random
+from numpy import eye, kron, exp, sqrt
 from scipy.linalg import fractional_matrix_power
 from math import factorial
 
@@ -610,10 +610,6 @@
         self._generate_povms()
 
 
-<<<<<<< HEAD
-=======
-
->>>>>>> b7a96058
 class FockDetector(Detector):
     """Class modeling a Fock detector.
 
@@ -626,11 +622,7 @@
         timeline (Timeline): the simulation timeline
         efficiency (float): the efficiency of the detector
         wavelength (int): wave length in nm
-<<<<<<< HEAD
         photon_counter (int): counting photon for the non-ideal detector
-=======
-        photon_counter (int): counting photon for the non ideal detector
->>>>>>> b7a96058
         photon_counter2 (int): counting photon for the ideal detector
     """
 
@@ -643,19 +635,12 @@
         self.encoding_type = fock
         self.timeline = timeline
         self.efficiency = efficiency
-<<<<<<< HEAD
-=======
         self.measure_protocol= None
->>>>>>> b7a96058
     
     def init(self):
         pass
 
-<<<<<<< HEAD
-=======
-    
-
->>>>>>> b7a96058
+
     def get(self, photon: Photon = None, **kwargs) -> None:
         """Not ideal detector, there is a chance for photon loss.
         
@@ -664,42 +649,15 @@
         """
         if self.get_generator().random() < self.efficiency:
             self.photon_counter += 1
-<<<<<<< HEAD
-
-    def get_2(self, photon: Photon = None, **kwargs) -> None:
-=======
             return self.photon_counter
 
     def get_2(self, photon: Photon = None, **kwargs) -> None: #IDEAL
->>>>>>> b7a96058
         """Ideal detector, no photon loss
         
         Args:
             photon (Photon): photon
         """
         self.photon_counter2 += 1
-<<<<<<< HEAD
-    
-    def set_efficiency(self, efficiency: float):
-        """Set the efficiency of the fock detector.
-        
-        Args:
-            efficiency (float): the efficiency of the detector
-        """
-        self.efficiency = efficiency
-
-    def receive_photon(self, src: str, photon: Photon) -> None:
-        """receive a photon
-        
-        Args:
-            src (str): name of the source node
-            photon (Photon): photon
-        """
-        if photon.wavelength == self.wavelength:
-            self.get(photon)
-        else:
-            pass
-=======
         return self.photon_counter2
 
     def getx2(self, photon: Photon = None, **kwargs) -> None:
@@ -714,58 +672,26 @@
         return self.photon_counter2
 
 
-
-
-
     def measure(self, photon: Photon) -> None:
-        
         self.detector_photon_counter_ideal=0
         self.spd_ideal=0
         self.detector_photon_counter_real=0
         self.spd_real=0
 
-        print("--------")
-
-        #if self.FockBS._receivers[0].photon_counter2 == 0 and self.FockBS._receivers[1].photon_counter2 == 0:
-            #print("No photon reach the beam splitter")
-    
-        #if self.FockBS._receivers[0].photon_counter2 == 1 or self.FockBS._receivers[1].photon_counter2 == 1:
-            #self.detector_photon_counter_ideal += 1
         if self.photon_counter2 == 1 or self.photon_counter2 == 1:
             self.detector_photon_counter_ideal += 1
         
-
-        #if self.FockBS._receivers[0].photon_counter2 >= 1 or self.FockBS._receivers[1].photon_counter2 >= 1:
         if self.photon_counter2 >= 1 or self.photon_counter2 >= 1:
             self.spd_ideal += 1
 
-
-        #print("efficinecy del primo receiver: ", self.FockBS._receivers[0].efficiency)
-        #print("efficinecy del secondo receiver: ", self.FockBS._receivers[1].efficiency)
-
-        #if self.FockBS._receivers[0].photon_counter == 1 or self.FockBS._receivers[1].photon_counter == 1:
         if self.photon_counter == 1 or self.photon_counter == 1:
             self.detector_photon_counter_real += 1
 
         if self.photon_counter >= 1 or self.photon_counter >= 1:
             self.spd_real += 1
 
-        
-    
-        
-
-
-
         return self.detector_photon_counter_ideal, self.spd_ideal, self.detector_photon_counter_real, self.spd_real 
     
 
-
     def received_message(self, src: str, msg):
-        pass
-
-
-    
-
-
-
->>>>>>> b7a96058
+        pass